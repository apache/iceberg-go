// Licensed to the Apache Software Foundation (ASF) under one
// or more contributor license agreements.  See the NOTICE file
// distributed with this work for additional information
// regarding copyright ownership.  The ASF licenses this file
// to you under the Apache License, Version 2.0 (the
// "License"); you may not use this file except in compliance
// with the License.  You may obtain a copy of the License at
//
//   http://www.apache.org/licenses/LICENSE-2.0
//
// Unless required by applicable law or agreed to in writing,
// software distributed under the License is distributed on an
// "AS IS" BASIS, WITHOUT WARRANTIES OR CONDITIONS OF ANY
// KIND, either express or implied.  See the License for the
// specific language governing permissions and limitations
// under the License.

package view

import (
	"encoding/json"
	"errors"
	"fmt"
	"io"
	"maps"
	"slices"
	"strconv"
	"strings"
	"sync"
	"time"

	"github.com/apache/iceberg-go"
	iceinternal "github.com/apache/iceberg-go/internal"
	"github.com/apache/iceberg-go/table"
	"github.com/apache/iceberg-go/view/internal"

	"github.com/google/uuid"
)

var (
	ErrInvalidViewMetadata              = errors.New("invalid view metadata")
	ErrInvalidViewMetadataFormatVersion = errors.New("invalid or missing format-version in view metadata")
)

const (
	// LastAddedID is used in place of ID fields (e.g. schema, version) to indicate that
	// the last added instance of that type should be used.
	LastAddedID      = -1
	InitialVersionID = 1

	SupportedViewFormatVersion = 1
	DefaultViewFormatVersion   = SupportedViewFormatVersion
)

const (
	initialSchemaID = 0

	viewEngineProperty = "engine-name"
	defaultViewEngine  = "iceberg-go"
)

// Metadata for an iceberg view as specified in the Iceberg spec
// https://iceberg.apache.org/view-spec/
type Metadata interface {
	// FormatVersion indicates the version of this metadata, 1 for V1
	FormatVersion() int
	// ViewUUID returns a UUID that identifies the view, generated when the
	// view is created. Implementations must throw an exception if a view's
	// UUID does not match the expected UUID after refreshing metadata.
	ViewUUID() uuid.UUID
	// Location is the table's base location. This is used by writers to determine
	// where to store data files, manifest files, and table metadata files.
	Location() string
	// Schemas returns the list of view schemas
	Schemas() []*iceberg.Schema
	// CurrentVersionID returns the ID of the current version of the view (version-id)
	CurrentVersionID() int64
	// CurrentVersion returns the current version of the view
	CurrentVersion() *Version
	// CurrentSchemaID returns the ID of the current schema
	CurrentSchemaID() int
	// CurrentSchema returns the current schema of the view
	CurrentSchema() *iceberg.Schema
	// SchemasByID returns a map of schema IDs to schemas
	SchemasByID() map[int]*iceberg.Schema
	// Versions returns the list of view versions
	Versions() []*Version
	// VersionLog returns a list of version log entries
	// with the timestamp and version-id for every change to current-version-id
	VersionLog() []VersionLogEntry
	// Properties is a string to string map of view properties.
	Properties() iceberg.Properties

	Equals(Metadata) bool
}

// VersionSummary is string to string map of summary metadata about a view's version
type VersionSummary map[string]string

// Representation is a struct containing information about a view's representation
// https://iceberg.apache.org/view-spec/#sql-representation
type Representation struct {
	// Must be sql
	Type string `json:"type"`
	// A SQL SELECT statement
	Sql string `json:"sql"`
	// The dialect of the sql SELECT statement (e.g., "trino" or "spark")
	Dialect string `json:"dialect"`
}
type Representations []Representation

func NewRepresentation(sql string, dialect string) Representation {
	return Representation{
		Type:    "sql",
		Sql:     sql,
		Dialect: dialect,
	}
}

type Version struct {
	// ID for the version
	VersionID int64 `json:"version-id"`
	// ID of the schema for the view version
	SchemaID int `json:"schema-id"`
	// Timestamp when the version was created (ms from epoch)
	TimestampMS int64 `json:"timestamp-ms"`
	// A string to string map of summary metadata about the version
	Summary VersionSummary `json:"summary"`
	// A list of representations for the view definition
	Representations []Representation `json:"representations"`
	// The default view namespace (as a list of strings)
	DefaultNamespace table.Identifier `json:"default-namespace"`
	// An (optional) default catalog name for querying the view
	DefaultCatalog string `json:"default-catalog,omitempty"`
}

type VersionOpt func(*Version)

func WithVersionSummary(summary VersionSummary) VersionOpt {
	return func(v *Version) {
		if v.Summary == nil {
			v.Summary = summary
		} else {
			maps.Copy(v.Summary, summary)
		}
	}
}

func WithDefaultViewCatalog(catalogName string) func(*Version) {
	return func(version *Version) {
		version.DefaultCatalog = catalogName
	}
}

func WithTimestampMS(timestampMS int64) VersionOpt {
	return func(version *Version) {
		version.TimestampMS = timestampMS
	}
}

// NewVersion creates a Version instance from the provided parameters.
// If building updates using the MetadataBuilder, and one desires to use the last
// added schema ID, one should use the LastAddedID constant as the provided schemaID
//
// Note that NewVersion automatically seeds TimestampMS to time.Now().UnixMilli(),
// and one should use the option WithTimestampMS to override this behavior.
func NewVersion(id int64, schemaID int, representations []Representation, defaultNS table.Identifier, opts ...VersionOpt) (*Version, error) {
	if id < 1 {
		return nil, errors.New("id should be greater than 0")
	}

	if len(representations) == 0 {
		return nil, errors.New("invalid view version: must have at least one representation")
	}

	version := &Version{
		VersionID:        id,
		SchemaID:         schemaID,
		Representations:  representations,
		Summary:          VersionSummary{viewEngineProperty: defaultViewEngine},
		TimestampMS:      time.Now().UnixMilli(),
		DefaultNamespace: defaultNS,
	}

	for _, opt := range opts {
		opt(version)
	}

	return version, nil
}

<<<<<<< HEAD
// ParseMetadataBytes parses view metadata from raw JSON bytes.
//
// Returns the parsed Metadata or an error if parsing fails.
func ParseMetadataBytes(metadataBytes []byte) (Metadata, error) {
	var m metadata
	if err := json.Unmarshal(metadataBytes, &m); err != nil {
		return nil, fmt.Errorf("error encountered decoding view metadata: %w", err)
	}

	return &m, nil
}

// NewMetadata returns a view metadata for a given version.
func NewMetadata(schema *iceberg.Schema,
	version Version,
	loc string,
	props iceberg.Properties,
) (Metadata, error) {
	timestampMs := time.Now().UnixMilli()
=======
// NewVersionFromSQL creates a new Version with a single representation
// using the provided SQL and dialect "default".
func NewVersionFromSQL(id int64, schemaID int, sql string, defaultNS table.Identifier, opts ...VersionOpt) (*Version, error) {
	return NewVersion(id, schemaID, Representations{NewRepresentation(sql, "default")}, defaultNS, opts...)
}

// Equals checks whether the other Version would behave the same
// while ignoring the view version id, and the creation timestamp
func (v *Version) Equals(other *Version) bool {
	return v.SchemaID == other.SchemaID &&
		v.DefaultCatalog == other.DefaultCatalog &&
		slices.Equal(v.DefaultNamespace, other.DefaultNamespace) &&
		maps.Equal(v.Summary, other.Summary) &&
		slices.Equal(v.Representations, other.Representations)
}
>>>>>>> 5edb1e33

func (v *Version) Clone() *Version {
	if v == nil {
		return nil
	}

	cloned := *v
	cloned.Summary = maps.Clone(v.Summary)
	cloned.Representations = slices.Clone(v.Representations)
	cloned.DefaultNamespace = slices.Clone(v.DefaultNamespace)

	return &cloned
}

// sqlDialects returns a set of strings representing the SQL dialects supported in this version.
// Dialects are deduplicated by lowercase comparison
func (v *Version) sqlDialects() internal.Set[string] {
	return internal.ToSet(internal.MapSlice(
		v.Representations,
		func(r Representation) string { return strings.ToLower(r.Dialect) },
	))
}

type VersionLogEntry struct {
	// Timestamp when the view's current-version-id was updated (ms from epoch)
	TimestampMS int64 `json:"timestamp-ms"`
	// ID that current-version-id was set to
	VersionID int64 `json:"version-id"`
}

// ParseMetadata parses json metadata provided by the passed in reader,
// returning an error if one is encountered.
func ParseMetadata(r io.Reader) (Metadata, error) {
	data, err := io.ReadAll(r)
	if err != nil {
		return nil, err
	}

	return ParseMetadataBytes(data)
}

// ParseMetadataString is like [ParseMetadata], but for a string rather than
// an io.Reader.
func ParseMetadataString(s string) (Metadata, error) {
	return ParseMetadataBytes([]byte(s))
}

// ParseMetadataBytes is like [ParseMetadataString] but for a byte slice.
func ParseMetadataBytes(b []byte) (Metadata, error) {
	ver := struct {
		FormatVersion int `json:"format-version"`
	}{}
	if err := json.Unmarshal(b, &ver); err != nil {
		return nil, err
	}

	var ret Metadata = &metadata{}

	return ret, json.Unmarshal(b, ret)
}

// indexBy indexes a slice into a map, using a provided extractKey function
// The extractKey function will be called on each item in the slice and assign the
// item as a value for that key in the resultant map.
func indexBy[T any, K comparable](s []T, extractKey func(T) K) map[K]T {
	index := make(map[K]T)
	for _, v := range s {
		index[extractKey(v)] = v
	}

	return index
}

// Cloner is an interface which implements a Clone method for deep copying itself
type cloner[T any] interface {
	// Clone returns a deep copy of the underlying object
	Clone() T
}

// cloneSlice returns a deep-clone of a Slice of elements implementing Cloner
func cloneSlice[T cloner[T]](val []T) []T {
	cloned := make([]T, len(val))
	for i, elem := range val {
		cloned[i] = elem.Clone()
	}

	return cloned
}

// https://iceberg.apache.org/view-spec/
type metadata struct {
	FormatVersionValue    int                `json:"format-version"`
	UUID                  *uuid.UUID         `json:"view-uuid"`
	Loc                   string             `json:"location"`
	CurrentVersionIDValue int64              `json:"current-version-id"`
	VersionList           []*Version         `json:"versions"`
	SchemaList            []*iceberg.Schema  `json:"schemas"`
	VersionLogList        []VersionLogEntry  `json:"version-log"`
	Props                 iceberg.Properties `json:"properties,omitempty"`

	// cached lookup helpers, must be initialized in init()
	lazyVersionsByID func() map[int64]*Version
	lazySchemasByID  func() map[int]*iceberg.Schema
}

func (m *metadata) Equals(other Metadata) bool {
	if other == nil {
		return false
	}

	if m == other {
		return true
	}

	return *m.UUID == other.ViewUUID() &&
		m.Loc == other.Location() &&
		m.FormatVersionValue == other.FormatVersion() &&
		iceinternal.SliceEqualHelper(m.Schemas(), other.Schemas()) &&
		iceinternal.SliceEqualHelper(m.Versions(), other.Versions()) &&
		m.CurrentVersionIDValue == other.CurrentVersionID() &&
		slices.Equal(m.VersionLogList, other.VersionLog())
}

func (m *metadata) FormatVersion() int         { return m.FormatVersionValue }
func (m *metadata) ViewUUID() uuid.UUID        { return *m.UUID }
func (m *metadata) Location() string           { return m.Loc }
func (m *metadata) Versions() []*Version       { return m.VersionList }
func (m *metadata) Schemas() []*iceberg.Schema { return m.SchemaList }
func (m *metadata) SchemasByID() map[int]*iceberg.Schema {
	return maps.Clone(m.lazySchemasByID())
}

func (m *metadata) CurrentVersionID() int64 {
	return m.CurrentVersionIDValue
}

func (m *metadata) CurrentVersion() *Version {
	version, ok := m.lazyVersionsByID()[m.CurrentVersionIDValue]
	if !ok {
		panic("current version not found")
	}

	return version
}

func (m *metadata) CurrentSchemaID() int {
	return m.CurrentVersion().SchemaID
}

func (m *metadata) CurrentSchema() *iceberg.Schema {
	schema, ok := m.lazySchemasByID()[m.CurrentSchemaID()]
	if !ok {
		panic("current schema not found")
	}

	return schema
}

func (m *metadata) VersionLog() []VersionLogEntry {
	return m.VersionLogList
}

func (m *metadata) Properties() iceberg.Properties {
	return m.Props
}

func (m *metadata) validate() error {
	if m.Loc == "" {
		return fmt.Errorf("%w: location is required", ErrInvalidViewMetadata)
	}

	if m.UUID == nil {
		return fmt.Errorf("%w: view-uuid is required", ErrInvalidViewMetadata)
	}

	if m.FormatVersionValue == -1 {
		return fmt.Errorf("%w: format-version is required", ErrInvalidViewMetadataFormatVersion)
	}

	if m.FormatVersionValue < SupportedViewFormatVersion || m.FormatVersionValue > 1 {
		return fmt.Errorf("%w: format-version %d (only version %d is supported)",
			ErrInvalidViewMetadataFormatVersion, m.FormatVersionValue, SupportedViewFormatVersion)
	}

	if len(m.VersionList) == 0 {
		return fmt.Errorf("%w: at least one version is required", ErrInvalidViewMetadata)
	}

	if m.CurrentVersionIDValue == -1 {
		return fmt.Errorf("%w: current-version-id is required", ErrInvalidViewMetadata)
	}

	if len(m.SchemaList) == 0 {
		return fmt.Errorf("%w: at least one schema is required", ErrInvalidViewMetadata)
	}

	if err := m.checkCurrentVersionExists(); err != nil {
		return err
	}

	if err := m.checkVersionSchemasExist(); err != nil {
		return err
	}

	if err := m.checkDialectsUnique(); err != nil {
		return err
	}

	return nil
}

func (m *metadata) checkCurrentVersionExists() error {
	for _, v := range m.VersionList {
		if v.VersionID == m.CurrentVersionIDValue {
			return nil
		}
	}

	return fmt.Errorf("%w: current-version-id %d not found in versions",
		ErrInvalidViewMetadata, m.CurrentVersionIDValue)
}

func (m *metadata) checkVersionSchemasExist() error {
	schemaIDs := make(map[int]bool)
	for _, schema := range m.SchemaList {
		schemaIDs[schema.ID] = true
	}

	for _, version := range m.VersionList {
		if !schemaIDs[version.SchemaID] {
			return fmt.Errorf("%w: version %d references unknown schema-id %d",
				ErrInvalidViewMetadata, version.VersionID, version.SchemaID)
		}
	}

	return nil
}

func (m *metadata) checkDialectsUnique() error {
	for _, version := range m.VersionList {
		seenDialects := make(map[string]bool)
		for _, repr := range version.Representations {
			dialect := strings.ToLower(repr.Dialect)
			if seenDialects[dialect] {
				return fmt.Errorf("%w: version %d has duplicate dialect %s",
					ErrInvalidViewMetadata, version.VersionID, repr.Dialect)
			}
			seenDialects[dialect] = true
		}
	}

	return nil
}

// init performs state initialization for metadata instances,
// such as constructing the version and schema indexes.
// It should be called on a new metadata instance before returning
// to a caller.
func (m *metadata) init() {
	if m.SchemaList == nil {
		m.SchemaList = []*iceberg.Schema{}
	}

	if m.VersionList == nil {
		m.VersionList = []*Version{}
	}

	if m.VersionLogList == nil {
		m.VersionLogList = []VersionLogEntry{}
	}

	if m.Props == nil {
		m.Props = iceberg.Properties{}
	}

	m.lazyVersionsByID = sync.OnceValue(func() map[int64]*Version {
		return indexBy(m.VersionList, func(v *Version) int64 { return v.VersionID })
	})
	m.lazySchemasByID = sync.OnceValue(func() map[int]*iceberg.Schema {
		return indexBy(m.SchemaList, func(v *iceberg.Schema) int { return v.ID })
	})
}

func (m *metadata) UnmarshalJSON(b []byte) error {
	type Alias metadata
	aux := (*Alias)(m)

	aux.FormatVersionValue = -1
	aux.CurrentVersionIDValue = -1

	if err := json.Unmarshal(b, aux); err != nil {
		return err
	}

	m.init()

	return m.validate()
}

// NewMetadata creates a new view metadata object using the provided version, schema, location, and props,
// generating a fresh UUID for the new table metadata.
func NewMetadata(version *Version, sc *iceberg.Schema, location string, props iceberg.Properties) (Metadata, error) {
	return NewMetadataWithUUID(version, sc, location, props, uuid.Nil)
}

// NewMetadataWithUUID is like NewMetadata, but allows the caller to specify the UUID of the view rather than creating a new one.
func NewMetadataWithUUID(version *Version, sc *iceberg.Schema, location string, props iceberg.Properties, viewUUID uuid.UUID) (Metadata, error) {
	freshSchema, err := iceberg.AssignFreshSchemaIDs(sc, nil)
	if err != nil {
		return nil, err
	}

	if viewUUID == uuid.Nil {
		viewUUID = uuid.New()
	}

	formatVersion := DefaultViewFormatVersion
	if props != nil {
		verStr, ok := props["format-version"]
		if ok {
			if formatVersion, err = strconv.Atoi(verStr); err != nil {
				formatVersion = DefaultViewFormatVersion
			}
			delete(props, "format-version")
		}
	}

	// We assume that this constructor is used for building metadata for a new view.
	// Thus, we enforce that the VersionID is the initial one defined in the spec.
	if version.VersionID != InitialVersionID {
		clonedVersion := *version
		version = &clonedVersion
		version.VersionID = InitialVersionID
	}

	builder, err := NewMetadataBuilder()
	if err != nil {
		return nil, err
	}

	return builder.
		SetFormatVersion(formatVersion).
		SetUUID(viewUUID).
		SetLoc(location).
		SetProperties(props).
		SetCurrentVersion(version, freshSchema).
		Build()
}<|MERGE_RESOLUTION|>--- conflicted
+++ resolved
@@ -189,7 +189,6 @@
 	return version, nil
 }
 
-<<<<<<< HEAD
 // ParseMetadataBytes parses view metadata from raw JSON bytes.
 //
 // Returns the parsed Metadata or an error if parsing fails.
@@ -209,7 +208,6 @@
 	props iceberg.Properties,
 ) (Metadata, error) {
 	timestampMs := time.Now().UnixMilli()
-=======
 // NewVersionFromSQL creates a new Version with a single representation
 // using the provided SQL and dialect "default".
 func NewVersionFromSQL(id int64, schemaID int, sql string, defaultNS table.Identifier, opts ...VersionOpt) (*Version, error) {
@@ -225,7 +223,6 @@
 		maps.Equal(v.Summary, other.Summary) &&
 		slices.Equal(v.Representations, other.Representations)
 }
->>>>>>> 5edb1e33
 
 func (v *Version) Clone() *Version {
 	if v == nil {
