--- conflicted
+++ resolved
@@ -294,79 +294,6 @@
 	return NewPartitionSpec(newFields...), nil
 }
 
-<<<<<<< HEAD
-type PartitionSpecVisitor[T any] interface {
-	Identity(fieldId int, sourceName string, sourceId int) T
-	Bucket(fieldId int, sourceName string, sourceId int, numBuckets int) T
-	Truncate(fieldId int, sourceName string, sourceId int, width int) T
-	Year(fieldId int, sourceName string, sourceId int) T
-	Month(fieldId int, sourceName string, sourceId int) T
-	Day(fieldId int, sourceName string, sourceId int) T
-	Hour(fieldId int, sourceName string, sourceId int) T
-	Void(fieldId int, sourceName string, sourceId int) T
-}
-
-type PartitionNameGenerator struct{}
-
-func (g PartitionNameGenerator) Identity(fieldID int, sourceName string, sourceID int) string {
-	return sourceName
-}
-
-func (g PartitionNameGenerator) Bucket(fieldID int, sourceName string, sourceID int, numBuckets int) string {
-	return fmt.Sprintf("%s_bucket_%d", sourceName, numBuckets)
-}
-
-func (g PartitionNameGenerator) Truncate(fieldID int, sourceName string, sourceID int, width int) string {
-	return fmt.Sprintf("%s_trunc_%d", sourceName, width)
-}
-
-func (g PartitionNameGenerator) Year(fieldID int, sourceName string, sourceID int) string {
-	return sourceName + "_year"
-}
-
-func (g PartitionNameGenerator) Month(fieldID int, sourceName string, sourceID int) string {
-	return sourceName + "_month"
-}
-
-func (g PartitionNameGenerator) Day(fieldID int, sourceName string, sourceID int) string {
-	return sourceName + "_day"
-}
-
-func (g PartitionNameGenerator) Hour(fieldID int, sourceName string, sourceID int) string {
-	return sourceName + "_hour"
-}
-
-func (g PartitionNameGenerator) Void(fieldID int, sourceName string, sourceID int) string {
-	return sourceName + "_null"
-}
-
-func VisitPartitionField[R any](schema *Schema, field PartitionField, visitor PartitionSpecVisitor[R]) (R, error) {
-	sourceName, exists := schema.FindColumnName(field.SourceID)
-	var empty R
-	if !exists {
-		return empty, fmt.Errorf("could not find field with id %d", field.SourceID)
-	}
-	transform := field.Transform
-	switch t := transform.(type) {
-	case IdentityTransform:
-		return visitor.Identity(field.FieldID, sourceName, field.SourceID), nil
-	case BucketTransform:
-		return visitor.Bucket(field.FieldID, sourceName, field.SourceID, t.NumBuckets), nil
-	case TruncateTransform:
-		return visitor.Truncate(field.FieldID, sourceName, field.SourceID, t.Width), nil
-	case DayTransform:
-		return visitor.Day(field.FieldID, sourceName, field.SourceID), nil
-	case HourTransform:
-		return visitor.Hour(field.FieldID, sourceName, field.SourceID), nil
-	case MonthTransform:
-		return visitor.Month(field.FieldID, sourceName, field.SourceID), nil
-	case YearTransform:
-		return visitor.Year(field.FieldID, sourceName, field.SourceID), nil
-	case VoidTransform:
-		return visitor.Void(field.FieldID, sourceName, field.SourceID), nil
-	default:
-		return empty, fmt.Errorf("unknown transform type: %T", transform)
-=======
 // GeneratePartitionFieldName returns default partition field name based on field transform type
 //
 // The default names are aligned with other client implementations
@@ -393,6 +320,5 @@
 		return fmt.Sprintf("%s_trunc_%d", sourceName, t.Width), nil
 	default:
 		return sourceName + "_" + t.String(), nil
->>>>>>> 914e7b47
 	}
 }