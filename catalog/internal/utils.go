--- conflicted
+++ resolved
@@ -242,13 +242,15 @@
 		return nil, err
 	}
 
-<<<<<<< HEAD
-	fs, err := io.LoadFS(ctx, updated.Properties(), newLocation)
-	if err != nil {
-		return nil, err
-	}
-
-	return &table.StagedTable{Table: table.New(ident, updated, newLocation, fs, cat)}, nil
+	return &table.StagedTable{
+		Table: table.New(
+			ident,
+			updated,
+			newLocation,
+			io.LoadFSFunc(updated.Properties(), newLocation),
+			cat,
+		),
+	}, nil
 }
 
 func CreateViewMetadata(
@@ -406,15 +408,4 @@
 	}
 
 	return fullViewMetadata, nil
-=======
-	return &table.StagedTable{
-		Table: table.New(
-			ident,
-			updated,
-			newLocation,
-			io.LoadFSFunc(updated.Properties(), newLocation),
-			cat,
-		),
-	}, nil
->>>>>>> 02423aca
 }