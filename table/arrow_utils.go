--- conflicted
+++ resolved
@@ -1299,13 +1299,9 @@
 	if err != nil || currentSpec == nil {
 		panic(fmt.Errorf("%w: cannot write files without a current spec", err))
 	}
+
 	nextCount, stopCount := iter.Pull(args.counter)
-<<<<<<< HEAD
-
-	if meta.CurrentSpec().IsUnpartitioned() {
-=======
 	if currentSpec.IsUnpartitioned() {
->>>>>>> 03bd4401
 		tasks := func(yield func(WriteTask) bool) {
 			defer stopCount()
 
