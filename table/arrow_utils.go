// Licensed to the Apache Software Foundation (ASF) under one
// or more contributor license agreements.  See the NOTICE file
// distributed with this work for additional information
// regarding copyright ownership.  The ASF licenses this file
// to you under the Apache License, Version 2.0 (the
// "License"); you may not use this file except in compliance
// with the License.  You may obtain a copy of the License at
//
//   http://www.apache.org/licenses/LICENSE-2.0
//
// Unless required by applicable law or agreed to in writing,
// software distributed under the License is distributed on an
// "AS IS" BASIS, WITHOUT WARRANTIES OR CONDITIONS OF ANY
// KIND, either express or implied.  See the License for the
// specific language governing permissions and limitations
// under the License.

package table

import (
	"context"
	"fmt"
	"iter"
	"runtime"
	"slices"
	"strconv"
	"strings"

	"github.com/apache/arrow-go/v18/arrow"
	"github.com/apache/arrow-go/v18/arrow/array"
	"github.com/apache/arrow-go/v18/arrow/bitutil"
	"github.com/apache/arrow-go/v18/arrow/compute"
	"github.com/apache/arrow-go/v18/arrow/extensions"
	"github.com/apache/arrow-go/v18/arrow/memory"
	"github.com/apache/iceberg-go"
	"github.com/apache/iceberg-go/config"
	"github.com/apache/iceberg-go/internal"
	iceio "github.com/apache/iceberg-go/io"
	tblutils "github.com/apache/iceberg-go/table/internal"
	"github.com/google/uuid"
	"github.com/pterm/pterm"
)

// constants to look for as Keys in Arrow field metadata
const (
	ArrowFieldDocKey = "doc"
	// Arrow schemas that are generated from the Parquet library will utilize
	// this key to identify the field id of the source Parquet field.
	// We use this when converting to Iceberg to provide field IDs
	ArrowParquetFieldIDKey = "PARQUET:field_id"
)

// ArrowSchemaVisitor is an interface that can be implemented and used to
// call VisitArrowSchema for iterating
type ArrowSchemaVisitor[T any] interface {
	Schema(*arrow.Schema, T) T
	Struct(*arrow.StructType, []T) T
	Field(arrow.Field, T) T
	List(arrow.ListLikeType, T) T
	Map(mt *arrow.MapType, keyResult T, valueResult T) T
	Primitive(arrow.DataType) T
}

func VisitArrowSchema[T any](sc *arrow.Schema, visitor ArrowSchemaVisitor[T]) (res T, err error) {
	if sc == nil {
		err = fmt.Errorf("%w: cannot visit nil arrow schema", iceberg.ErrInvalidArgument)

		return
	}

	defer internal.RecoverError(&err)

	return visitor.Schema(sc, visitArrowStruct(arrow.StructOf(sc.Fields()...), visitor)), err
}

func visitArrowField[T any](f arrow.Field, visitor ArrowSchemaVisitor[T]) T {
	switch typ := f.Type.(type) {
	case *arrow.StructType:
		return visitArrowStruct(typ, visitor)
	case *arrow.MapType:
		return visitArrowMap(typ, visitor)
	case arrow.ListLikeType:
		return visitArrowList(typ, visitor)
	default:
		return visitor.Primitive(typ)
	}
}

func visitArrowStruct[T any](dt *arrow.StructType, visitor ArrowSchemaVisitor[T]) T {
	type (
		beforeField interface {
			BeforeField(arrow.Field)
		}
		afterField interface {
			AfterField(arrow.Field)
		}
	)

	results := make([]T, dt.NumFields())
	bf, _ := visitor.(beforeField)
	af, _ := visitor.(afterField)

	for i, f := range dt.Fields() {
		if bf != nil {
			bf.BeforeField(f)
		}

		res := visitArrowField(f, visitor)

		if af != nil {
			af.AfterField(f)
		}

		results[i] = visitor.Field(f, res)
	}

	return visitor.Struct(dt, results)
}

func visitArrowMap[T any](dt *arrow.MapType, visitor ArrowSchemaVisitor[T]) T {
	type (
		beforeMapKey interface {
			BeforeMapKey(arrow.Field)
		}
		beforeMapValue interface {
			BeforeMapValue(arrow.Field)
		}
		afterMapKey interface {
			AfterMapKey(arrow.Field)
		}
		afterMapValue interface {
			AfterMapValue(arrow.Field)
		}
	)

	key, val := dt.KeyField(), dt.ItemField()

	if bmk, ok := visitor.(beforeMapKey); ok {
		bmk.BeforeMapKey(key)
	}

	keyResult := visitArrowField(key, visitor)

	if amk, ok := visitor.(afterMapKey); ok {
		amk.AfterMapKey(key)
	}

	if bmv, ok := visitor.(beforeMapValue); ok {
		bmv.BeforeMapValue(val)
	}

	valueResult := visitArrowField(val, visitor)

	if amv, ok := visitor.(afterMapValue); ok {
		amv.AfterMapValue(val)
	}

	return visitor.Map(dt, keyResult, valueResult)
}

func visitArrowList[T any](dt arrow.ListLikeType, visitor ArrowSchemaVisitor[T]) T {
	type (
		beforeListElem interface {
			BeforeListElement(arrow.Field)
		}
		afterListElem interface {
			AfterListElement(arrow.Field)
		}
	)

	elemField := dt.ElemField()

	if bl, ok := visitor.(beforeListElem); ok {
		bl.BeforeListElement(elemField)
	}

	res := visitArrowField(elemField, visitor)

	if al, ok := visitor.(afterListElem); ok {
		al.AfterListElement(elemField)
	}

	return visitor.List(dt, res)
}

func getFieldID(f arrow.Field) *int {
	if !f.HasMetadata() {
		return nil
	}

	fieldIDStr, ok := f.Metadata.GetValue(ArrowParquetFieldIDKey)
	if !ok {
		return nil
	}

	id, err := strconv.Atoi(fieldIDStr)
	if err != nil {
		return nil
	}

	if id > 0 {
		return &id
	}

	return nil
}

type hasIDs struct{}

func (hasIDs) Schema(sc *arrow.Schema, result bool) bool {
	return result
}

func (hasIDs) Struct(st *arrow.StructType, results []bool) bool {
	return !slices.Contains(results, false)
}

func (hasIDs) Field(f arrow.Field, result bool) bool {
	return getFieldID(f) != nil
}

func (hasIDs) List(dt arrow.ListLikeType, elem bool) bool {
	elemField := dt.ElemField()

	return elem && getFieldID(elemField) != nil
}

func (hasIDs) Map(m *arrow.MapType, key, val bool) bool {
	return key && val &&
		getFieldID(m.KeyField()) != nil && getFieldID(m.ItemField()) != nil
}

func (hasIDs) Primitive(arrow.DataType) bool { return true }

type convertToIceberg struct {
	downcastTimestamp bool

	fieldID func(arrow.Field) int
}

func (convertToIceberg) Schema(_ *arrow.Schema, result iceberg.NestedField) iceberg.NestedField {
	return result
}

func (convertToIceberg) Struct(_ *arrow.StructType, results []iceberg.NestedField) iceberg.NestedField {
	return iceberg.NestedField{
		Type: &iceberg.StructType{FieldList: results},
	}
}

func (c convertToIceberg) Field(field arrow.Field, result iceberg.NestedField) iceberg.NestedField {
	result.ID = c.fieldID(field)
	if field.HasMetadata() {
		if doc, ok := field.Metadata.GetValue(ArrowFieldDocKey); ok {
			result.Doc = doc
		}
	}

	result.Required = !field.Nullable
	result.Name = field.Name

	return result
}

func (c convertToIceberg) List(dt arrow.ListLikeType, elemResult iceberg.NestedField) iceberg.NestedField {
	elemField := dt.ElemField()
	elemID := c.fieldID(elemField)

	return iceberg.NestedField{
		Type: &iceberg.ListType{
			ElementID:       elemID,
			Element:         elemResult.Type,
			ElementRequired: !elemField.Nullable,
		},
	}
}

func (c convertToIceberg) Map(m *arrow.MapType, keyResult, valueResult iceberg.NestedField) iceberg.NestedField {
	keyField, valField := m.KeyField(), m.ItemField()
	keyID, valID := c.fieldID(keyField), c.fieldID(valField)

	return iceberg.NestedField{
		Type: &iceberg.MapType{
			KeyID:         keyID,
			KeyType:       keyResult.Type,
			ValueID:       valID,
			ValueType:     valueResult.Type,
			ValueRequired: !valField.Nullable,
		},
	}
}

var utcAliases = []string{"UTC", "+00:00", "Etc/UTC", "Z"}

func (c convertToIceberg) Primitive(dt arrow.DataType) (result iceberg.NestedField) {
	switch dt := dt.(type) {
	case *arrow.DictionaryType:
		if _, ok := dt.ValueType.(arrow.NestedType); ok {
			panic(fmt.Errorf("%w: unsupported arrow type for conversion - %s", iceberg.ErrInvalidSchema, dt))
		}

		return c.Primitive(dt.ValueType)
	case *arrow.RunEndEncodedType:
		if _, ok := dt.Encoded().(arrow.NestedType); ok {
			panic(fmt.Errorf("%w: unsupported arrow type for conversion - %s", iceberg.ErrInvalidSchema, dt))
		}

		return c.Primitive(dt.Encoded())
	case *arrow.BooleanType:
		result.Type = iceberg.PrimitiveTypes.Bool
	case *arrow.Uint8Type, *arrow.Uint16Type, *arrow.Uint32Type,
		*arrow.Int8Type, *arrow.Int16Type, *arrow.Int32Type:
		result.Type = iceberg.PrimitiveTypes.Int32
	case *arrow.Uint64Type, *arrow.Int64Type:
		result.Type = iceberg.PrimitiveTypes.Int64
	case *arrow.Float16Type, *arrow.Float32Type:
		result.Type = iceberg.PrimitiveTypes.Float32
	case *arrow.Float64Type:
		result.Type = iceberg.PrimitiveTypes.Float64
	case *arrow.Decimal32Type, *arrow.Decimal64Type, *arrow.Decimal128Type:
		dec := dt.(arrow.DecimalType)
		result.Type = iceberg.DecimalTypeOf(int(dec.GetPrecision()), int(dec.GetScale()))
	case *arrow.StringType, *arrow.LargeStringType:
		result.Type = iceberg.PrimitiveTypes.String
	case *arrow.BinaryType, *arrow.LargeBinaryType:
		result.Type = iceberg.PrimitiveTypes.Binary
	case *arrow.Date32Type:
		result.Type = iceberg.PrimitiveTypes.Date
	case *arrow.Time64Type:
		if dt.Unit == arrow.Microsecond {
			result.Type = iceberg.PrimitiveTypes.Time
		} else {
			panic(fmt.Errorf("%w: unsupported arrow type for conversion - %s", iceberg.ErrInvalidSchema, dt))
		}
	case *arrow.TimestampType:
		if dt.Unit == arrow.Nanosecond {
			if !c.downcastTimestamp {
				panic(fmt.Errorf("%w: 'ns' timestamp precision not supported", iceberg.ErrType))
			}
			// TODO: log something
		}

		if slices.Contains(utcAliases, dt.TimeZone) {
			result.Type = iceberg.PrimitiveTypes.TimestampTz
		} else if dt.TimeZone == "" {
			result.Type = iceberg.PrimitiveTypes.Timestamp
		} else {
			panic(fmt.Errorf("%w: unsupported arrow type for conversion - %s", iceberg.ErrInvalidSchema, dt))
		}
	case *arrow.FixedSizeBinaryType:
		result.Type = iceberg.FixedTypeOf(dt.ByteWidth)
	case arrow.ExtensionType:
		if dt.ExtensionName() == "arrow.uuid" {
			result.Type = iceberg.PrimitiveTypes.UUID
		} else {
			panic(fmt.Errorf("%w: unsupported arrow type for conversion - %s", iceberg.ErrInvalidSchema, dt))
		}
	default:
		panic(fmt.Errorf("%w: unsupported arrow type for conversion - %s", iceberg.ErrInvalidSchema, dt))
	}

	return
}

func ArrowTypeToIceberg(dt arrow.DataType, downcastNsTimestamp bool) (iceberg.Type, error) {
	sc := arrow.NewSchema([]arrow.Field{{
		Type:     dt,
		Metadata: arrow.NewMetadata([]string{ArrowParquetFieldIDKey}, []string{"1"}),
	}}, nil)

	out, err := VisitArrowSchema(sc, convertToIceberg{
		downcastTimestamp: downcastNsTimestamp,
		fieldID: func(field arrow.Field) int {
			if id := getFieldID(field); id != nil {
				return *id
			}

			panic(fmt.Errorf("%w: cannot convert %s to Iceberg field, missing field_id",
				iceberg.ErrInvalidSchema, field))
		},
	})
	if err != nil {
		return nil, err
	}

	return out.Type.(*iceberg.StructType).FieldList[0].Type, nil
}

func ArrowSchemaToIceberg(sc *arrow.Schema, downcastNsTimestamp bool, nameMapping iceberg.NameMapping) (*iceberg.Schema, error) {
	hasIDs, _ := VisitArrowSchema(sc, hasIDs{})

	switch {
	case hasIDs:
		out, err := VisitArrowSchema(sc, convertToIceberg{
			downcastTimestamp: downcastNsTimestamp,
			fieldID: func(field arrow.Field) int {
				if id := getFieldID(field); id != nil {
					return *id
				}

				panic(fmt.Errorf("%w: cannot convert %s to Iceberg field, missing field_id",
					iceberg.ErrInvalidSchema, field))
			},
		})
		if err != nil {
			return nil, err
		}

		return iceberg.NewSchema(0, out.Type.(*iceberg.StructType).FieldList...), nil
	case nameMapping != nil:
		schemaWithoutIDs, err := arrowToSchemaWithoutIDs(sc, downcastNsTimestamp)
		if err != nil {
			return nil, err
		}

		return iceberg.ApplyNameMapping(schemaWithoutIDs, nameMapping)
	default:
		return nil, fmt.Errorf("%w: arrow schema does not have field-ids and no name mapping provided",
			iceberg.ErrInvalidSchema)
	}
}

func ArrowSchemaToIcebergWithFreshIDs(sc *arrow.Schema, downcastNsTimestamp bool) (*iceberg.Schema, error) {
	schemaWithoutIDs, err := arrowToSchemaWithoutIDs(sc, downcastNsTimestamp)
	if err != nil {
		return nil, err
	}

	return iceberg.AssignFreshSchemaIDs(schemaWithoutIDs, nil)
}

func arrowToSchemaWithoutIDs(sc *arrow.Schema, downcastNsTimestamp bool) (*iceberg.Schema, error) {
	withoutIDs, err := VisitArrowSchema(sc, convertToIceberg{
		downcastTimestamp: downcastNsTimestamp,
		fieldID:           func(_ arrow.Field) int { return -1 },
	})
	if err != nil {
		return nil, err
	}

	schemaWithoutIDs := iceberg.NewSchema(0, withoutIDs.Type.(*iceberg.StructType).FieldList...)

	return schemaWithoutIDs, nil
}

type convertToSmallTypes struct{}

func (convertToSmallTypes) Schema(_ *arrow.Schema, structResult arrow.Field) arrow.Field {
	return structResult
}

func (convertToSmallTypes) Struct(_ *arrow.StructType, results []arrow.Field) arrow.Field {
	return arrow.Field{Type: arrow.StructOf(results...)}
}

func (convertToSmallTypes) Field(field arrow.Field, fieldResult arrow.Field) arrow.Field {
	field.Type = fieldResult.Type

	return field
}

func (convertToSmallTypes) List(_ arrow.ListLikeType, elemResult arrow.Field) arrow.Field {
	return arrow.Field{Type: arrow.ListOfField(elemResult)}
}

func (convertToSmallTypes) Map(_ *arrow.MapType, keyResult, valueResult arrow.Field) arrow.Field {
	return arrow.Field{
		Type: arrow.MapOfWithMetadata(keyResult.Type, keyResult.Metadata,
			valueResult.Type, valueResult.Metadata),
	}
}

func (convertToSmallTypes) Primitive(dt arrow.DataType) arrow.Field {
	switch dt.ID() {
	case arrow.LARGE_STRING:
		dt = arrow.BinaryTypes.String
	case arrow.LARGE_BINARY:
		dt = arrow.BinaryTypes.Binary
	}

	return arrow.Field{Type: dt}
}

func ensureSmallArrowTypes(dt arrow.DataType) (arrow.DataType, error) {
	top, err := VisitArrowSchema(arrow.NewSchema([]arrow.Field{{Type: dt}}, nil), convertToSmallTypes{})
	if err != nil {
		return nil, err
	}

	return top.Type.(*arrow.StructType).Field(0).Type, nil
}

type convertToArrow struct {
	metadata        map[string]string
	includeFieldIDs bool
	useLargeTypes   bool
}

func (c convertToArrow) Schema(_ *iceberg.Schema, result arrow.Field) arrow.Field {
	result.Metadata = arrow.MetadataFrom(c.metadata)

	return result
}

func (c convertToArrow) Struct(_ iceberg.StructType, results []arrow.Field) arrow.Field {
	return arrow.Field{Type: arrow.StructOf(results...)}
}

func (c convertToArrow) Field(field iceberg.NestedField, result arrow.Field) arrow.Field {
	meta := map[string]string{}
	if len(field.Doc) > 0 {
		meta[ArrowFieldDocKey] = field.Doc
	}

	if c.includeFieldIDs {
		meta[ArrowParquetFieldIDKey] = strconv.Itoa(field.ID)
	}

	if len(meta) > 0 {
		result.Metadata = arrow.MetadataFrom(meta)
	}

	result.Name, result.Nullable = field.Name, !field.Required

	return result
}

func (c convertToArrow) List(list iceberg.ListType, elemResult arrow.Field) arrow.Field {
	elemField := c.Field(list.ElementField(), elemResult)
	if c.useLargeTypes {
		return arrow.Field{Type: arrow.LargeListOfField(elemField)}
	}

	return arrow.Field{Type: arrow.ListOfField(elemField)}
}

func (c convertToArrow) Map(m iceberg.MapType, keyResult, valResult arrow.Field) arrow.Field {
	keyField := c.Field(m.KeyField(), keyResult)
	valField := c.Field(m.ValueField(), valResult)

	return arrow.Field{Type: arrow.MapOfFields(keyField, valField)}
}

func (c convertToArrow) Primitive(iceberg.PrimitiveType) arrow.Field { panic("shouldn't be called") }

func (c convertToArrow) VisitFixed(f iceberg.FixedType) arrow.Field {
	return arrow.Field{Type: &arrow.FixedSizeBinaryType{ByteWidth: f.Len()}}
}

func (c convertToArrow) VisitDecimal(d iceberg.DecimalType) arrow.Field {
	return arrow.Field{Type: &arrow.Decimal128Type{
		Precision: int32(d.Precision()), Scale: int32(d.Scale()),
	}}
}

func (c convertToArrow) VisitBoolean() arrow.Field {
	return arrow.Field{Type: arrow.FixedWidthTypes.Boolean}
}

func (c convertToArrow) VisitInt32() arrow.Field {
	return arrow.Field{Type: arrow.PrimitiveTypes.Int32}
}

func (c convertToArrow) VisitInt64() arrow.Field {
	return arrow.Field{Type: arrow.PrimitiveTypes.Int64}
}

func (c convertToArrow) VisitFloat32() arrow.Field {
	return arrow.Field{Type: arrow.PrimitiveTypes.Float32}
}

func (c convertToArrow) VisitFloat64() arrow.Field {
	return arrow.Field{Type: arrow.PrimitiveTypes.Float64}
}

func (c convertToArrow) VisitDate() arrow.Field {
	return arrow.Field{Type: arrow.FixedWidthTypes.Date32}
}

func (c convertToArrow) VisitTime() arrow.Field {
	return arrow.Field{Type: arrow.FixedWidthTypes.Time64us}
}

func (c convertToArrow) VisitTimestampTz() arrow.Field {
	return arrow.Field{Type: arrow.FixedWidthTypes.Timestamp_us}
}

func (c convertToArrow) VisitTimestamp() arrow.Field {
	return arrow.Field{Type: &arrow.TimestampType{Unit: arrow.Microsecond}}
}

func (c convertToArrow) VisitString() arrow.Field {
	if c.useLargeTypes {
		return arrow.Field{Type: arrow.BinaryTypes.LargeString}
	}

	return arrow.Field{Type: arrow.BinaryTypes.String}
}

func (c convertToArrow) VisitBinary() arrow.Field {
	if c.useLargeTypes {
		return arrow.Field{Type: arrow.BinaryTypes.LargeBinary}
	}

	return arrow.Field{Type: arrow.BinaryTypes.Binary}
}

func (c convertToArrow) VisitUUID() arrow.Field {
	return arrow.Field{Type: extensions.NewUUIDType()}
}

// SchemaToArrowSchema converts an Iceberg schema to an Arrow schema. If the metadata parameter
// is non-nil, it will be included as the top-level metadata in the schema. If includeFieldIDs
// is true, then each field of the schema will contain a metadata key PARQUET:field_id set to
// the field id from the iceberg schema.
func SchemaToArrowSchema(sc *iceberg.Schema, metadata map[string]string, includeFieldIDs, useLargeTypes bool) (*arrow.Schema, error) {
	top, err := iceberg.Visit(sc, convertToArrow{
		metadata:        metadata,
		includeFieldIDs: includeFieldIDs, useLargeTypes: useLargeTypes,
	})
	if err != nil {
		return nil, err
	}

	return arrow.NewSchema(top.Type.(*arrow.StructType).Fields(), &top.Metadata), nil
}

// TypeToArrowType converts a given iceberg type, into the equivalent Arrow data type.
// For dealing with nested fields (List, Struct, Map) if includeFieldIDs is true, then
// the child fields will contain a metadata key PARQUET:field_id set to the field id.
func TypeToArrowType(t iceberg.Type, includeFieldIDs bool, useLargeTypes bool) (arrow.DataType, error) {
	top, err := iceberg.Visit(iceberg.NewSchema(0, iceberg.NestedField{Type: t}),
		convertToArrow{includeFieldIDs: includeFieldIDs, useLargeTypes: useLargeTypes})
	if err != nil {
		return nil, err
	}

	return top.Type.(*arrow.StructType).Field(0).Type, nil
}

type arrowAccessor struct {
	fileSchema *iceberg.Schema
}

func (a arrowAccessor) SchemaPartner(partner arrow.Array) arrow.Array {
	return partner
}

func (a arrowAccessor) FieldPartner(partnerStruct arrow.Array, fieldID int, _ string) arrow.Array {
	if partnerStruct == nil {
		return nil
	}

	field, ok := a.fileSchema.FindFieldByID(fieldID)
	if !ok {
		return nil
	}

	if st, ok := partnerStruct.(*array.Struct); ok {
		if idx, ok := st.DataType().(*arrow.StructType).FieldIdx(field.Name); ok {
			return st.Field(idx)
		}
	}

	panic(fmt.Errorf("cannot find %s in expected partner_struct type %s",
		field.Name, partnerStruct.DataType()))
}

func (a arrowAccessor) ListElementPartner(partnerList arrow.Array) arrow.Array {
	if l, ok := partnerList.(array.ListLike); ok {
		return l.ListValues()
	}

	return nil
}

func (a arrowAccessor) MapKeyPartner(partnerMap arrow.Array) arrow.Array {
	if m, ok := partnerMap.(*array.Map); ok {
		return m.Keys()
	}

	return nil
}

func (a arrowAccessor) MapValuePartner(partnerMap arrow.Array) arrow.Array {
	if m, ok := partnerMap.(*array.Map); ok {
		return m.Items()
	}

	return nil
}

func retOrPanic[T any](v T, err error) T {
	if err != nil {
		panic(err)
	}

	return v
}

type arrowProjectionVisitor struct {
	ctx                 context.Context
	fileSchema          *iceberg.Schema
	includeFieldIDs     bool
	downcastNsTimestamp bool
	useLargeTypes       bool
}

func (a *arrowProjectionVisitor) castIfNeeded(field iceberg.NestedField, vals arrow.Array) arrow.Array {
	fileField, ok := a.fileSchema.FindFieldByID(field.ID)
	if !ok {
		panic(fmt.Errorf("could not find field id %d in schema", field.ID))
	}

	typ, ok := fileField.Type.(iceberg.PrimitiveType)
	if !ok {
		vals.Retain()

		return vals
	}

	if !field.Type.Equals(typ) {
		promoted := retOrPanic(iceberg.PromoteType(fileField.Type, field.Type))
		targetType := retOrPanic(TypeToArrowType(promoted, a.includeFieldIDs, a.useLargeTypes))
		if !a.useLargeTypes {
			targetType = retOrPanic(ensureSmallArrowTypes(targetType))
		}

		return retOrPanic(compute.CastArray(a.ctx, vals,
			compute.SafeCastOptions(targetType)))
	}

	targetType := retOrPanic(TypeToArrowType(field.Type, a.includeFieldIDs, a.useLargeTypes))
	if !arrow.TypeEqual(targetType, vals.DataType()) {
		switch field.Type.(type) {
		case iceberg.TimestampType:
			tt, tgtok := targetType.(*arrow.TimestampType)
			vt, valok := vals.DataType().(*arrow.TimestampType)

			if tgtok && valok && tt.TimeZone == "" && vt.TimeZone == "" && tt.Unit == arrow.Microsecond {
				if vt.Unit == arrow.Nanosecond && a.downcastNsTimestamp {
					return retOrPanic(compute.CastArray(a.ctx, vals, compute.UnsafeCastOptions(tt)))
				} else if vt.Unit == arrow.Second || vt.Unit == arrow.Millisecond {
					return retOrPanic(compute.CastArray(a.ctx, vals, compute.SafeCastOptions(tt)))
				}
			}

			panic(fmt.Errorf("unsupported schema projection from %s to %s",
				vals.DataType(), targetType))
		case iceberg.TimestampTzType:
			tt, tgtok := targetType.(*arrow.TimestampType)
			vt, valok := vals.DataType().(*arrow.TimestampType)

			if tgtok && valok && tt.TimeZone == "UTC" &&
				slices.Contains(utcAliases, vt.TimeZone) && tt.Unit == arrow.Microsecond {
				if vt.Unit == arrow.Nanosecond && a.downcastNsTimestamp {
					return retOrPanic(compute.CastArray(a.ctx, vals, compute.UnsafeCastOptions(tt)))
				} else if vt.Unit != arrow.Nanosecond {
					return retOrPanic(compute.CastArray(a.ctx, vals, compute.SafeCastOptions(tt)))
				}
			}

			panic(fmt.Errorf("unsupported schema projection from %s to %s",
				vals.DataType(), targetType))
		default:
			return retOrPanic(compute.CastArray(a.ctx, vals,
				compute.SafeCastOptions(targetType)))
		}
	}
	vals.Retain()

	return vals
}

func (a *arrowProjectionVisitor) constructField(field iceberg.NestedField, arrowType arrow.DataType) arrow.Field {
	metadata := map[string]string{}
	if field.Doc != "" {
		metadata[ArrowFieldDocKey] = field.Doc
	}

	if a.includeFieldIDs {
		metadata[ArrowParquetFieldIDKey] = strconv.Itoa(field.ID)
	}

	return arrow.Field{
		Name:     field.Name,
		Type:     arrowType,
		Nullable: !field.Required,
		Metadata: arrow.MetadataFrom(metadata),
	}
}

func (a *arrowProjectionVisitor) Schema(_ *iceberg.Schema, _ arrow.Array, result arrow.Array) arrow.Array {
	return result
}

func (a *arrowProjectionVisitor) Struct(st iceberg.StructType, structArr arrow.Array, fieldResults []arrow.Array) arrow.Array {
	if structArr == nil {
		return nil
	}

	fieldArrs := make([]arrow.Array, len(st.FieldList))
	fields := make([]arrow.Field, len(st.FieldList))
	for i, field := range st.FieldList {
		arr := fieldResults[i]
		if arr != nil {
			if _, ok := arr.DataType().(arrow.NestedType); ok {
				defer arr.Release()
			}

			arr = a.castIfNeeded(field, arr)
			defer arr.Release()
			fieldArrs[i] = arr
			fields[i] = a.constructField(field, arr.DataType())
		} else if !field.Required {
			dt := retOrPanic(TypeToArrowType(field.Type, false, a.useLargeTypes))

			arr = array.MakeArrayOfNull(compute.GetAllocator(a.ctx), dt, structArr.Len())
			defer arr.Release()
			fieldArrs[i] = arr
			fields[i] = a.constructField(field, arr.DataType())
		} else {
			panic(fmt.Errorf("%w: field is required, but could not be found in file: %s",
				iceberg.ErrInvalidSchema, field))
		}
	}

	var nullBitmap *memory.Buffer
	if structArr.NullN() > 0 {
		if structArr.Data().Offset() > 0 {
			// the children already accounted for any offset because we used the `Field` method
			// on the struct array in the FieldPartner accessor. So we just need to adjust the
			// bitmap to account for the offset.
			nullBitmap = memory.NewResizableBuffer(compute.GetAllocator(a.ctx))
			defer nullBitmap.Release()
			nullBitmap.Resize(int(bitutil.BytesForBits(int64(structArr.Len()))))

			bitutil.CopyBitmap(structArr.NullBitmapBytes(), structArr.Data().Offset(), structArr.Len(),
				nullBitmap.Bytes(), 0)

		} else {
			nullBitmap = structArr.Data().Buffers()[0]
		}
	}

	return retOrPanic(array.NewStructArrayWithFieldsAndNulls(fieldArrs, fields,
		nullBitmap, structArr.NullN(), 0))
}

func (a *arrowProjectionVisitor) Field(_ iceberg.NestedField, _ arrow.Array, fieldArr arrow.Array) arrow.Array {
	return fieldArr
}

func (a *arrowProjectionVisitor) List(listType iceberg.ListType, listArr arrow.Array, valArr arrow.Array) arrow.Array {
	arr, ok := listArr.(array.ListLike)
	if !ok || valArr == nil {
		return nil
	}

	valArr = a.castIfNeeded(listType.ElementField(), valArr)
	defer valArr.Release()

	var outType arrow.ListLikeType
	elemField := a.constructField(listType.ElementField(), valArr.DataType())
	switch arr.DataType().ID() {
	case arrow.LIST:
		outType = arrow.ListOfField(elemField)
	case arrow.LARGE_LIST:
		outType = arrow.LargeListOfField(elemField)
	case arrow.LIST_VIEW:
		outType = arrow.LargeListViewOfField(elemField)
	}

	data := array.NewData(outType, arr.Len(), arr.Data().Buffers(),
		[]arrow.ArrayData{valArr.Data()}, arr.NullN(), arr.Data().Offset())
	defer data.Release()

	return array.MakeFromData(data)
}

func (a *arrowProjectionVisitor) Map(m iceberg.MapType, mapArray, keyResult, valResult arrow.Array) arrow.Array {
	if keyResult == nil || valResult == nil {
		return nil
	}

	arr, ok := mapArray.(*array.Map)
	if !ok {
		return nil
	}

	keys := a.castIfNeeded(m.KeyField(), keyResult)
	defer keys.Release()
	vals := a.castIfNeeded(m.ValueField(), valResult)
	defer vals.Release()

	keyField := a.constructField(m.KeyField(), keys.DataType())
	valField := a.constructField(m.ValueField(), vals.DataType())

	mapType := arrow.MapOfWithMetadata(keyField.Type, keyField.Metadata, valField.Type, valField.Metadata)
	childData := array.NewData(mapType.Elem(), arr.Len(), []*memory.Buffer{nil},
		[]arrow.ArrayData{keys.Data(), vals.Data()}, 0, 0)
	defer childData.Release()
	newData := array.NewData(mapType, arr.Len(), arr.Data().Buffers(),
		[]arrow.ArrayData{childData}, arr.NullN(), arr.Offset())
	defer newData.Release()

	return array.NewMapData(newData)
}

func (a *arrowProjectionVisitor) Primitive(_ iceberg.PrimitiveType, arr arrow.Array) arrow.Array {
	return arr
}

// ToRequestedSchema will construct a new record batch matching the requested iceberg schema
// casting columns if necessary as appropriate.
func ToRequestedSchema(ctx context.Context, requested, fileSchema *iceberg.Schema, batch arrow.Record, downcastTimestamp, includeFieldIDs, useLargeTypes bool) (arrow.Record, error) {
	st := array.RecordToStructArray(batch)
	defer st.Release()

	result, err := iceberg.VisitSchemaWithPartner[arrow.Array, arrow.Array](requested, st,
		&arrowProjectionVisitor{
			ctx:                 ctx,
			fileSchema:          fileSchema,
			includeFieldIDs:     includeFieldIDs,
			downcastNsTimestamp: downcastTimestamp,
			useLargeTypes:       useLargeTypes,
		}, arrowAccessor{fileSchema: fileSchema})
	if err != nil {
		return nil, err
	}
	st.Release()
	out := array.RecordFromStructArray(result.(*array.Struct), nil)
	result.Release()

	return out, nil
}

type schemaCompatVisitor struct {
	provided *iceberg.Schema

	errorData pterm.TableData
}

func checkSchemaCompat(requested, provided *iceberg.Schema) error {
	sc := &schemaCompatVisitor{
		provided:  provided,
		errorData: pterm.TableData{{"", "Table Field", "Requested Field"}},
	}

	_, compat := iceberg.PreOrderVisit(requested, sc)

	return compat
}

func checkArrowSchemaCompat(requested *iceberg.Schema, provided *arrow.Schema, downcastNanoToMicro bool) error {
	mapping := requested.NameMapping()
	providedSchema, err := ArrowSchemaToIceberg(provided, downcastNanoToMicro, mapping)
	if err != nil {
		return err
	}

	return checkSchemaCompat(requested, providedSchema)
}

func (sc *schemaCompatVisitor) isFieldCompat(lhs iceberg.NestedField) bool {
	rhs, ok := sc.provided.FindFieldByID(lhs.ID)
	if !ok {
		if lhs.Required {
			sc.errorData = append(sc.errorData,
				[]string{"❌", lhs.String(), "missing"})

			return false
		}
		sc.errorData = append(sc.errorData,
			[]string{"✅", lhs.String(), "missing"})

		return true
	}

	if lhs.Required && !rhs.Required {
		sc.errorData = append(sc.errorData,
			[]string{"❌", lhs.String(), rhs.String()})

		return false
	}

	if lhs.Type.Equals(rhs.Type) {
		sc.errorData = append(sc.errorData,
			[]string{"✅", lhs.String(), rhs.String()})

		return true
	}

	// we only check that parent node is also of the same type
	// we check the type of the child nodes as we traverse them later
	switch lhs.Type.(type) {
	case *iceberg.StructType:
		if rhs, ok := rhs.Type.(*iceberg.StructType); ok {
			sc.errorData = append(sc.errorData,
				[]string{"✅", lhs.String(), rhs.String()})

			return true
		}
	case *iceberg.ListType:
		if rhs, ok := rhs.Type.(*iceberg.ListType); ok {
			sc.errorData = append(sc.errorData,
				[]string{"✅", lhs.String(), rhs.String()})

			return true
		}
	case *iceberg.MapType:
		if rhs, ok := rhs.Type.(*iceberg.MapType); ok {
			sc.errorData = append(sc.errorData,
				[]string{"✅", lhs.String(), rhs.String()})

			return true
		}
	}

	if _, err := iceberg.PromoteType(rhs.Type, lhs.Type); err != nil {
		sc.errorData = append(sc.errorData,
			[]string{"❌", lhs.String(), rhs.String()})

		return false
	}

	sc.errorData = append(sc.errorData,
		[]string{"✅", lhs.String(), rhs.String()})

	return true
}

func (sc *schemaCompatVisitor) Schema(s *iceberg.Schema, v func() bool) bool {
	if !v() {
		pterm.DisableColor()
		tbl := pterm.DefaultTable.WithHasHeader(true).WithData(sc.errorData)
		tbl.Render()
		txt, _ := tbl.Srender()
		pterm.EnableColor()
		panic("mismatch in fields:\n" + txt)
	}

	return true
}

func (sc *schemaCompatVisitor) Struct(st iceberg.StructType, v []func() bool) bool {
	out := true
	for _, res := range v {
		out = res() && out
	}

	return out
}

func (sc *schemaCompatVisitor) Field(n iceberg.NestedField, v func() bool) bool {
	return sc.isFieldCompat(n) && v()
}

func (sc *schemaCompatVisitor) List(l iceberg.ListType, v func() bool) bool {
	return sc.isFieldCompat(l.ElementField()) && v()
}

func (sc *schemaCompatVisitor) Map(m iceberg.MapType, vk, vv func() bool) bool {
	return sc.isFieldCompat(m.KeyField()) && sc.isFieldCompat(m.ValueField()) && vk() && vv()
}

func (sc *schemaCompatVisitor) Primitive(p iceberg.PrimitiveType) bool {
	return true
}

func must[T any](v T, err error) T {
	if err != nil {
		panic(err)
	}

	return v
}

type arrowStatsCollector struct {
	fieldID     int
	schema      *iceberg.Schema
	props       iceberg.Properties
	defaultMode string
}

func (a *arrowStatsCollector) Schema(_ *iceberg.Schema, results func() []tblutils.StatisticsCollector) []tblutils.StatisticsCollector {
	return results()
}

func (a *arrowStatsCollector) Struct(_ iceberg.StructType, results []func() []tblutils.StatisticsCollector) []tblutils.StatisticsCollector {
	result := make([]tblutils.StatisticsCollector, 0, len(results))
	for _, res := range results {
		result = append(result, res()...)
	}

	return result
}

func (a *arrowStatsCollector) Field(field iceberg.NestedField, fieldRes func() []tblutils.StatisticsCollector) []tblutils.StatisticsCollector {
	a.fieldID = field.ID

	return fieldRes()
}

func (a *arrowStatsCollector) List(list iceberg.ListType, elemResult func() []tblutils.StatisticsCollector) []tblutils.StatisticsCollector {
	a.fieldID = list.ElementID

	return elemResult()
}

func (a *arrowStatsCollector) Map(m iceberg.MapType, keyResult, valResult func() []tblutils.StatisticsCollector) []tblutils.StatisticsCollector {
	a.fieldID = m.KeyID
	keyRes := keyResult()

	a.fieldID = m.ValueID
	valRes := valResult()

	return append(keyRes, valRes...)
}

func (a *arrowStatsCollector) Primitive(dt iceberg.PrimitiveType) []tblutils.StatisticsCollector {
	colName, ok := a.schema.FindColumnName(a.fieldID)
	if !ok {
		return []tblutils.StatisticsCollector{}
	}

	metMode, err := tblutils.MatchMetricsMode(a.defaultMode)
	if err != nil {
		panic(err)
	}

	colMode, ok := a.props[MetricsModeColumnConfPrefix+"."+colName]
	if ok {
		metMode, err = tblutils.MatchMetricsMode(colMode)
		if err != nil {
			panic(err)
		}
	}

	switch dt.(type) {
	case iceberg.StringType:
	case iceberg.BinaryType:
	default:
		if metMode.Typ == tblutils.MetricModeTruncate {
			metMode = tblutils.MetricsMode{Typ: tblutils.MetricModeFull, Len: 0}
		}
	}

	isNested := strings.Contains(colName, ".")
	if isNested && (metMode.Typ == tblutils.MetricModeTruncate || metMode.Typ == tblutils.MetricModeFull) {
		metMode = tblutils.MetricsMode{Typ: tblutils.MetricModeCounts}
	}

	return []tblutils.StatisticsCollector{{
		FieldID:    a.fieldID,
		IcebergTyp: dt,
		ColName:    colName,
		Mode:       metMode,
	}}
}

func computeStatsPlan(sc *iceberg.Schema, props iceberg.Properties) (map[int]tblutils.StatisticsCollector, error) {
	result := make(map[int]tblutils.StatisticsCollector)

	visitor := &arrowStatsCollector{
		schema: sc, props: props,
		defaultMode: props.Get(DefaultWriteMetricsModeKey, DefaultWriteMetricsModeDefault),
	}

	collectors, err := iceberg.PreOrderVisit(sc, visitor)
	if err != nil {
		return nil, err
	}

	for _, entry := range collectors {
		result[entry.FieldID] = entry
	}

	return result, nil
}

func filesToDataFiles(ctx context.Context, fileIO iceio.IO, meta *MetadataBuilder, paths iter.Seq[string]) iter.Seq2[iceberg.DataFile, error] {
	return func(yield func(iceberg.DataFile, error) bool) {
		defer func() {
			if r := recover(); r != nil {
				switch e := r.(type) {
				case string:
					yield(nil, fmt.Errorf("error encountered during file conversion: %s", e))
				case error:
					yield(nil, fmt.Errorf("error encountered during file conversion: %w", e))
				}
			}
		}()

		currentSchema, currentSpec := meta.CurrentSchema(), meta.CurrentSpec()

		for filePath := range paths {
			format := tblutils.FormatFromFileName(filePath)
			rdr := must(format.Open(ctx, fileIO, filePath))
			defer rdr.Close()

			arrSchema := must(rdr.Schema())

			if hasIDs := must(VisitArrowSchema(arrSchema, hasIDs{})); hasIDs {
				yield(nil, fmt.Errorf("%w: cannot add file %s because it has field-ids. add-files only supports the addition of files without field_ids",
					iceberg.ErrNotImplemented, filePath))

				return
			}

			if err := checkArrowSchemaCompat(currentSchema, arrSchema, false); err != nil {
				yield(nil, err)

				return
			}

			statistics := format.DataFileStatsFromMeta(rdr.Metadata(), must(computeStatsPlan(currentSchema, meta.props)),
				must(format.PathToIDMapping(currentSchema)))

			df := statistics.ToDataFile(currentSchema, currentSpec, filePath, iceberg.ParquetFile, rdr.SourceFileSize(), nil)
			if !yield(df, nil) {
				return
			}
		}
	}
}

func recordNBytes(rec arrow.Record) (total int64) {
	for _, c := range rec.Columns() {
		total += int64(c.Data().SizeInBytes())
	}

	return total
}

func binPackRecords(itr iter.Seq2[arrow.Record, error], recordLookback int, targetFileSize int64) iter.Seq[[]arrow.Record] {
	return internal.PackingIterator(func(yield func(arrow.Record) bool) {
		for rec, err := range itr {
			if err != nil {
				panic(err)
			}

			rec.Retain()
			if !yield(rec) {
				return
			}
		}
	}, targetFileSize, recordLookback, recordNBytes, false)
}

type recordWritingArgs struct {
	sc        *arrow.Schema
	itr       iter.Seq2[arrow.Record, error]
	fs        iceio.WriteFileIO
	writeUUID *uuid.UUID
	counter   iter.Seq[int]
}

func recordsToDataFiles(ctx context.Context, rootLocation string, meta *MetadataBuilder, args recordWritingArgs) (ret iter.Seq2[iceberg.DataFile, error]) {
	if args.counter == nil {
		args.counter = internal.Counter(0)
	}

	defer func() {
		if r := recover(); r != nil {
			var err error
			switch e := r.(type) {
			case string:
				err = fmt.Errorf("error encountered during file writing %s", e)
			case error:
				err = fmt.Errorf("error encountered during file writing: %w", e)
			}
			ret = func(yield func(iceberg.DataFile, error) bool) {
				yield(nil, err)
			}
		}
	}()

	if args.writeUUID == nil {
		u := uuid.Must(uuid.NewRandom())
		args.writeUUID = &u
	}

	targetFileSize := int64(meta.props.GetInt(WriteTargetFileSizeBytesKey,
		WriteTargetFileSizeBytesDefault))

	nameMapping := meta.CurrentSchema().NameMapping()
	taskSchema, err := ArrowSchemaToIceberg(args.sc, false, nameMapping)
	if err != nil {
		panic(err)
	}

	nextCount, stopCount := iter.Pull(args.counter)

	if meta.CurrentSpec().IsUnpartitioned() {
		tasks := func(yield func(WriteTask) bool) {
			defer stopCount()

			for batch := range binPackRecords(args.itr, 20, targetFileSize) {
				cnt, _ := nextCount()
				t := WriteTask{
					Uuid:    *args.writeUUID,
					ID:      cnt,
					Schema:  taskSchema,
					Batches: batch,
				}
				if !yield(t) {
					return
				}
			}
		}

		return writeFiles(ctx, rootLocation, args.fs, meta, nil, tasks)
	} else {
		partitionWriter := NewPartitionedFanoutWriter(meta.CurrentSpec(), meta.CurrentSchema(), args.itr)
		rollingDataWriters := NewWriterFactory(rootLocation, args, meta, taskSchema, targetFileSize)
		rollingDataWriters.nextCount = nextCount
		rollingDataWriters.stopCount = stopCount
<<<<<<< HEAD

		partitionWriter.writers = &rollingDataWriters
		workers := meta.props.GetInt(FanoutWriterWorkersKey, FanoutWriterWorkersDefault)
		if workers <= 0 {
			workers = runtime.NumCPU()
		}

=======

		partitionWriter.writers = &rollingDataWriters
		workers := config.EnvConfig.MaxWorkers

>>>>>>> 8f8701fd
		return partitionWriter.Write(ctx, workers)
	}
}<|MERGE_RESOLUTION|>--- conflicted
+++ resolved
@@ -21,7 +21,6 @@
 	"context"
 	"fmt"
 	"iter"
-	"runtime"
 	"slices"
 	"strconv"
 	"strings"
@@ -1316,20 +1315,10 @@
 		rollingDataWriters := NewWriterFactory(rootLocation, args, meta, taskSchema, targetFileSize)
 		rollingDataWriters.nextCount = nextCount
 		rollingDataWriters.stopCount = stopCount
-<<<<<<< HEAD
 
 		partitionWriter.writers = &rollingDataWriters
-		workers := meta.props.GetInt(FanoutWriterWorkersKey, FanoutWriterWorkersDefault)
-		if workers <= 0 {
-			workers = runtime.NumCPU()
-		}
-
-=======
-
-		partitionWriter.writers = &rollingDataWriters
+
 		workers := config.EnvConfig.MaxWorkers
-
->>>>>>> 8f8701fd
 		return partitionWriter.Write(ctx, workers)
 	}
 }