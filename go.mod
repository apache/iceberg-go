--- conflicted
+++ resolved
@@ -71,13 +71,10 @@
 	github.com/golang/protobuf v1.5.4 // indirect
 	github.com/golang/snappy v0.0.4 // indirect
 	github.com/google/flatbuffers v24.3.25+incompatible // indirect
-<<<<<<< HEAD
 	github.com/google/s2a-go v0.1.7 // indirect
 	github.com/google/wire v0.6.0 // indirect
 	github.com/googleapis/enterprise-certificate-proxy v0.3.2 // indirect
 	github.com/googleapis/gax-go/v2 v2.12.2 // indirect
-=======
->>>>>>> 704a6e78
 	github.com/gookit/color v1.5.4 // indirect
 	github.com/jmespath/go-jmespath v0.4.0 // indirect
 	github.com/json-iterator/go v1.1.12 // indirect
@@ -97,25 +94,16 @@
 	go.opentelemetry.io/otel v1.24.0 // indirect
 	go.opentelemetry.io/otel/metric v1.24.0 // indirect
 	go.opentelemetry.io/otel/trace v1.24.0 // indirect
-	golang.org/x/crypto v0.22.0 // indirect
+	golang.org/x/crypto v0.23.0 // indirect
 	golang.org/x/mod v0.17.0 // indirect
-<<<<<<< HEAD
-	golang.org/x/net v0.24.0 // indirect
+	golang.org/x/net v0.25.0 // indirect
 	golang.org/x/oauth2 v0.18.0 // indirect
-	golang.org/x/sync v0.7.0 // indirect
-	golang.org/x/sys v0.20.0 // indirect
-	golang.org/x/term v0.19.0 // indirect
-	golang.org/x/text v0.14.0 // indirect
-	golang.org/x/time v0.5.0 // indirect
-	golang.org/x/tools v0.20.0 // indirect
-=======
-	golang.org/x/net v0.25.0 // indirect
 	golang.org/x/sync v0.7.0 // indirect
 	golang.org/x/sys v0.20.0 // indirect
 	golang.org/x/term v0.20.0 // indirect
 	golang.org/x/text v0.15.0 // indirect
+	golang.org/x/time v0.5.0 // indirect
 	golang.org/x/tools v0.21.0 // indirect
->>>>>>> 704a6e78
 	golang.org/x/xerrors v0.0.0-20231012003039-104605ab7028 // indirect
 	google.golang.org/api v0.169.0 // indirect
 	google.golang.org/appengine v1.6.8 // indirect
